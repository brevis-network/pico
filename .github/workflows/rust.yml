on:
  pull_request:
    branches:
      - main
      - release/v*
    paths-ignore:
      - 'docs/**'
      - 'README.md'
      - '.gitignore'
      - 'Makefile'
      - 'tools/**'
      - 'scripts/**'

name: Check, Test, and Format

env:
  VK_VERIFICATION: false

jobs:
  fmt:
    if: true
    name: Format
    runs-on: ubuntu-latest
    steps:
      - uses: actions/checkout@v4
      - uses: actions-rs/toolchain@v1
        with:
          profile: minimal
          toolchain: nightly-2025-08-04
          override: true
      - run: rustup component add rustfmt
      - uses: actions-rs/cargo@v1
        with:
          command: fmt
          args: --all -- --check

  lint:
    if: true
    name: Lint
    runs-on: ubuntu-latest
    steps:
      - name: Configure git for private repo
        run: |
          git config --global url."https://${{ secrets.GH_TOKEN }}:@github.com/".insteadOf "https://github.com/"
      - name: Checkout sources
        uses: actions/checkout@v4
      - name: Install toolchain
        uses: actions-rs/toolchain@v1
        with:
          profile: minimal
          toolchain: nightly-2025-08-04
          override: true
      - run: rustup component add clippy
      - name: Rust cache
        uses: Swatinem/rust-cache@v2
      - name: Clippy (workspace, exclude pico-sdk)
        run: |
          cargo clippy --workspace --lib --examples --tests --benches --all-features --locked --exclude pico-sdk -- -D warnings
      - name: Clippy pico-sdk
        run: |
          set -eux
          for FIELD in bb kb m31; do
            cargo clippy -p pico-sdk \
              --no-default-features \
              --features "$FIELD,prover,libm,coprocessor" \
              --locked -- -D warnings
          done

  test:
    if: true
    name: Tests
    runs-on: ubuntu-latest
    steps:
      - name: Configure git for private repo
        run: |
          git config --global url."https://${{ secrets.GH_TOKEN }}:@github.com/".insteadOf "https://github.com/"
      - name: Checkout sources
        uses: actions/checkout@v4
      - name: Install toolchain
        uses: actions-rs/toolchain@v1
        with:
          profile: minimal
          toolchain: nightly-2025-08-04
          override: true
      - name: Rust cache
        uses: Swatinem/rust-cache@v2
      - name: Cargo run examples
        run: |
          RUST_LOG=info FRI_QUERIES=1 cargo run --release --example toy_simple_machine
          RUST_LOG=info FRI_QUERIES=1 cargo run --release --example test_riscv_emulator
          RUST_LOG=info FRI_QUERIES=1 cargo run --release --example test_proverchain
      - name: Check single threaded build
        run: |
          cargo build -p pico-vm --no-default-features --features=strict

  kb-tests:
    if: true
    name: KoalaBear tests
    runs-on: ubuntu-latest
    steps:
      - name: Configure git for private repo
        run: |
          git config --global url."https://${{ secrets.GH_TOKEN }}:@github.com/".insteadOf "https://github.com/"
      - name: Checkout sources
        uses: actions/checkout@v4
      - name: Install toolchain
        uses: actions-rs/toolchain@v1
        with:
          profile: minimal
          toolchain: nightly-2025-08-04
          override: true
      - name: Rust cache
        uses: Swatinem/rust-cache@v2
      - name: Cargo run examples
        run: |
          # KB basic tests
          RUST_LOG=info FRI_QUERIES=1 cargo run --release  --example test_simple_recursion -- --elf keccak --n 15 --field kb
          RUST_LOG=info FRI_QUERIES=1 cargo run --release  --example test_riscv -- --elf precompile --field kb
          RUST_LOG=info FRI_QUERIES=1 cargo run --release  --example test_riscv -- --elf poseidon2 --field kb --n 1066971790

          # KB e2e test and copy the final STARK proof for later test
          RUST_LOG=info FRI_QUERIES=1 cargo run --release  --example test_e2e -- --field kb
          cp constraints.json gnark/koalabear_verifier/
          cp groth16_witness.json gnark/koalabear_verifier/

      - name: Compile field ffi so
        run: |
          cargo build --release --package field-ffi
          sudo mv ./target/release/libfield_ffi.so /usr/lib/
      - uses: actions/setup-go@v5
        with:
          go-version: '1.22'
      - name: Gnark verification
        run: |
          cd gnark/koalabear_verifier/
          go test -timeout 70s -run TestSolveVerifierCircuit

  bb-tests:
    if: true
    name: BabyBear tests
    runs-on: ubuntu-latest
    steps:
      - name: Configure git for private repo
        run: |
          git config --global url."https://${{ secrets.GH_TOKEN }}:@github.com/".insteadOf "https://github.com/"
      - name: Checkout sources
        uses: actions/checkout@v4
      - name: Install toolchain
        uses: actions-rs/toolchain@v1
        with:
          profile: minimal
          toolchain: nightly-2025-08-04
          override: true
      - name: Rust cache
        uses: Swatinem/rust-cache@v2
      - name: Cargo run examples
        run: |
          # BB basic tests
          RUST_LOG=info FRI_QUERIES=1 cargo run --release --example test_simple_recursion -- --elf keccak --n 15 --field bb
          RUST_LOG=info FRI_QUERIES=1 cargo run --release --example test_riscv -- --elf precompile --field bb
          RUST_LOG=info FRI_QUERIES=1 cargo run --release --example test_riscv -- --elf poseidon2 --field bb --n 1071209047

          # BB e2e test and copy the final STARK proof for later test
          RUST_LOG=info FRI_QUERIES=1 cargo run --release --example test_e2e -- --field bb
          cp constraints.json gnark/babybear_verifier/
          cp groth16_witness.json gnark/babybear_verifier/

      - name: Compile field ffi so
        run: |
          cargo build --release --package field-ffi
          sudo mv ./target/release/libfield_ffi.so /usr/lib/
      - uses: actions/setup-go@v5
        with:
          go-version: '1.22'
      - name: Gnark verification
        run: |
          cd gnark/babybear_verifier/
          go test -timeout 70s -run TestSolveVerifierCircuit

  m31-tests:
    if: true
    name: Mersenne31 tests
    runs-on: ubuntu-latest
    steps:
      - name: Configure git for private repo
        run: |
          git config --global url."https://${{ secrets.GH_TOKEN }}:@github.com/".insteadOf "https://github.com/"
      - name: Checkout sources
        uses: actions/checkout@v4
      - name: Install toolchain
        uses: actions-rs/toolchain@v1
        with:
          profile: minimal
          toolchain: nightly-2025-08-04
          override: true
      - name: Rust cache
        uses: Swatinem/rust-cache@v2
      - name: Cargo run examples
        run: |
          # M31 basic tests
<<<<<<< HEAD
          # TODO: restart these tests once the m31 prover is actually fixed
          # RUST_LOG=info FRI_QUERIES=1 cargo run --release --example test_riscv -- --field m31
          # RUST_LOG=info FRI_QUERIES=1 cargo run --release --example test_riscv -- --elf precompile --field m31
          # RUST_LOG=info FRI_QUERIES=1 cargo run --release --example test_riscv -- --elf poseidon2 --field m31 --n 2118082624
=======
          RUST_LOG=info FRI_QUERIES=1 cargo run --release --example test_riscv -- --field m31
          RUST_LOG=info FRI_QUERIES=1 cargo run --release --example test_riscv -- --elf precompile --field m31
          RUST_LOG=info FRI_QUERIES=1 cargo run --release --example test_riscv -- --elf poseidon2 --field m31 --n 2118082624

  riscof:
    if: true
    name: RISCOF Arch Tests
    runs-on: ubuntu-latest
    steps:
      - name: Configure git for private repo
        run: |
          git config --global url."https://${{ secrets.GH_TOKEN }}:@github.com/".insteadOf "https://github.com/"
      - name: Checkout pico sources
        uses: actions/checkout@v4
        with:
          path: pico
      - name: Install toolchain
        uses: actions-rs/toolchain@v1
        with:
          profile: minimal
          toolchain: nightly-2025-08-04
          override: true
      - name: Rust cache
        uses: Swatinem/rust-cache@v2
        with:
          workspaces: pico
      - name: Build pico-cli
        run: |
          cd pico
          cargo build --release -p pico-cli
      - name: Checkout zkevm-test-monitor
        uses: actions/checkout@v4
        with:
          repository: eth-act/zkevm-test-monitor
          path: zkevm-test-monitor
      - name: Setup pico binary for RISCOF
        run: |
          mkdir -p zkevm-test-monitor/binaries
          cp pico/target/release/cargo-pico zkevm-test-monitor/binaries/pico-binary
          chmod +x zkevm-test-monitor/binaries/pico-binary
      - name: Run RISCOF arch tests
        run: |
          cd zkevm-test-monitor
          ./src/test.sh --arch pico
      - name: Display test results
        if: always()
        run: |
          cd zkevm-test-monitor
          if [ -f "test-results/pico/summary-arch.json" ]; then
            echo "📊 RISCOF Test Results:"
            cat test-results/pico/summary-arch.json | jq '.'
          else
            echo "⚠️ No test results found"
          fi
>>>>>>> 0c6d79aa
<|MERGE_RESOLUTION|>--- conflicted
+++ resolved
@@ -198,15 +198,10 @@
       - name: Cargo run examples
         run: |
           # M31 basic tests
-<<<<<<< HEAD
           # TODO: restart these tests once the m31 prover is actually fixed
           # RUST_LOG=info FRI_QUERIES=1 cargo run --release --example test_riscv -- --field m31
           # RUST_LOG=info FRI_QUERIES=1 cargo run --release --example test_riscv -- --elf precompile --field m31
           # RUST_LOG=info FRI_QUERIES=1 cargo run --release --example test_riscv -- --elf poseidon2 --field m31 --n 2118082624
-=======
-          RUST_LOG=info FRI_QUERIES=1 cargo run --release --example test_riscv -- --field m31
-          RUST_LOG=info FRI_QUERIES=1 cargo run --release --example test_riscv -- --elf precompile --field m31
-          RUST_LOG=info FRI_QUERIES=1 cargo run --release --example test_riscv -- --elf poseidon2 --field m31 --n 2118082624
 
   riscof:
     if: true
@@ -257,5 +252,4 @@
             cat test-results/pico/summary-arch.json | jq '.'
           else
             echo "⚠️ No test results found"
-          fi
->>>>>>> 0c6d79aa
+          fi