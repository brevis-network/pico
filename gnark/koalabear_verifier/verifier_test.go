--- conflicted
+++ resolved
@@ -90,9 +90,6 @@
 	assert.NoError(err)
 
 	err = utils.WriteCcs("vm_ccs", ccs)
-<<<<<<< HEAD
-    assert.NoError(err)
-=======
 	assert.NoError(err)
 
 	f, err := os.Create("Groth16Verifier.sol")
@@ -101,5 +98,4 @@
 
 	err = vk.ExportSolidity(f)
 	assert.NoError(err)
->>>>>>> 8f6c7bed
 }